// spell-checker:ignore (flags) reflink (fs) tmpfs (linux) rlimit Rlim NOFILE clob btrfs ROOTDIR USERDIR procfs

use crate::common::util::*;
#[cfg(not(windows))]
use std::fs::set_permissions;

#[cfg(not(windows))]
use std::os::unix::fs;

#[cfg(all(unix, not(target_os = "freebsd")))]
use std::os::unix::fs::MetadataExt;
#[cfg(all(unix, not(target_os = "freebsd")))]
use std::os::unix::fs::PermissionsExt;
#[cfg(windows)]
use std::os::windows::fs::symlink_file;

#[cfg(any(target_os = "linux", target_os = "android"))]
use filetime::FileTime;
#[cfg(any(target_os = "linux", target_os = "android"))]
use rlimit::Resource;
#[cfg(any(target_os = "linux", target_os = "android"))]
use std::fs as std_fs;
#[cfg(not(target_os = "freebsd"))]
use std::thread::sleep;
#[cfg(not(target_os = "freebsd"))]
use std::time::Duration;
use uucore::display::Quotable;

static TEST_EXISTING_FILE: &str = "existing_file.txt";
static TEST_HELLO_WORLD_SOURCE: &str = "hello_world.txt";
static TEST_HELLO_WORLD_SOURCE_SYMLINK: &str = "hello_world.txt.link";
static TEST_HELLO_WORLD_DEST: &str = "copy_of_hello_world.txt";
static TEST_HELLO_WORLD_DEST_SYMLINK: &str = "copy_of_hello_world.txt.link";
static TEST_HOW_ARE_YOU_SOURCE: &str = "how_are_you.txt";
static TEST_HOW_ARE_YOU_DEST: &str = "hello_dir/how_are_you.txt";
static TEST_COPY_TO_FOLDER: &str = "hello_dir/";
static TEST_COPY_TO_FOLDER_FILE: &str = "hello_dir/hello_world.txt";
static TEST_COPY_FROM_FOLDER: &str = "hello_dir_with_file/";
static TEST_COPY_FROM_FOLDER_FILE: &str = "hello_dir_with_file/hello_world.txt";
static TEST_COPY_TO_FOLDER_NEW: &str = "hello_dir_new";
static TEST_COPY_TO_FOLDER_NEW_FILE: &str = "hello_dir_new/hello_world.txt";
#[cfg(any(target_os = "linux", target_os = "android", target_os = "freebsd"))]
static TEST_MOUNT_COPY_FROM_FOLDER: &str = "dir_with_mount";
#[cfg(any(target_os = "linux", target_os = "android", target_os = "freebsd"))]
static TEST_MOUNT_MOUNTPOINT: &str = "mount";
#[cfg(any(target_os = "linux", target_os = "android", target_os = "freebsd"))]
static TEST_MOUNT_OTHER_FILESYSTEM_FILE: &str = "mount/DO_NOT_copy_me.txt";
#[cfg(unix)]
static TEST_NONEXISTENT_FILE: &str = "nonexistent_file.txt";

#[test]
fn test_cp_cp() {
    let (at, mut ucmd) = at_and_ucmd!();
    // Invoke our binary to make the copy.
    ucmd.arg(TEST_HELLO_WORLD_SOURCE)
        .arg(TEST_HELLO_WORLD_DEST)
        .succeeds();

    // Check the content of the destination file that was copied.
    assert_eq!(at.read(TEST_HELLO_WORLD_DEST), "Hello, World!\n");
}

#[test]
fn test_cp_existing_target() {
    let (at, mut ucmd) = at_and_ucmd!();
    ucmd.arg(TEST_HELLO_WORLD_SOURCE)
        .arg(TEST_EXISTING_FILE)
        .succeeds();

    // Check the content of the destination file
    assert_eq!(at.read(TEST_EXISTING_FILE), "Hello, World!\n");

    // No backup should have been created
    assert!(!at.file_exists(&format!("{}~", TEST_EXISTING_FILE)));
}

#[test]
fn test_cp_duplicate_files() {
    let (at, mut ucmd) = at_and_ucmd!();
    ucmd.arg(TEST_HELLO_WORLD_SOURCE)
        .arg(TEST_HELLO_WORLD_SOURCE)
        .arg(TEST_COPY_TO_FOLDER)
        .succeeds()
        .stderr_contains("specified more than once");
    assert_eq!(at.read(TEST_COPY_TO_FOLDER_FILE), "Hello, World!\n");
}

#[test]
fn test_cp_multiple_files_target_is_file() {
    new_ucmd!()
        .arg(TEST_HELLO_WORLD_SOURCE)
        .arg(TEST_HELLO_WORLD_SOURCE)
        .arg(TEST_EXISTING_FILE)
        .fails()
        .stderr_contains("not a directory");
}

#[test]
fn test_cp_directory_not_recursive() {
    new_ucmd!()
        .arg(TEST_COPY_TO_FOLDER)
        .arg(TEST_HELLO_WORLD_DEST)
        .fails()
        .stderr_contains("omitting directory");
}

#[test]
fn test_cp_multiple_files() {
    let (at, mut ucmd) = at_and_ucmd!();
    ucmd.arg(TEST_HELLO_WORLD_SOURCE)
        .arg(TEST_HOW_ARE_YOU_SOURCE)
        .arg(TEST_COPY_TO_FOLDER)
        .succeeds();

    assert_eq!(at.read(TEST_COPY_TO_FOLDER_FILE), "Hello, World!\n");
    assert_eq!(at.read(TEST_HOW_ARE_YOU_DEST), "How are you?\n");
}

#[test]
// FixME: for MacOS, this has intermittent failures; track repair progress at GH:uutils/coreutils/issues/1590
#[cfg(not(target_os = "macos"))]
fn test_cp_recurse() {
    let (at, mut ucmd) = at_and_ucmd!();
    ucmd.arg("-r")
        .arg(TEST_COPY_FROM_FOLDER)
        .arg(TEST_COPY_TO_FOLDER_NEW)
        .succeeds();

    // Check the content of the destination file that was copied.
    assert_eq!(at.read(TEST_COPY_TO_FOLDER_NEW_FILE), "Hello, World!\n");
}

#[test]
fn test_cp_with_dirs_t() {
    let (at, mut ucmd) = at_and_ucmd!();
    ucmd.arg("-t")
        .arg(TEST_COPY_TO_FOLDER)
        .arg(TEST_HELLO_WORLD_SOURCE)
        .succeeds();
    assert_eq!(at.read(TEST_COPY_TO_FOLDER_FILE), "Hello, World!\n");
}

#[test]
// FixME: for MacOS, this has intermittent failures; track repair progress at GH:uutils/coreutils/issues/1590
#[cfg(not(target_os = "macos"))]
fn test_cp_with_dirs() {
    let scene = TestScenario::new(util_name!());
    let at = &scene.fixtures;

    scene
        .ucmd()
        .arg(TEST_HELLO_WORLD_SOURCE)
        .arg(TEST_COPY_TO_FOLDER)
        .succeeds();
    assert_eq!(at.read(TEST_COPY_TO_FOLDER_FILE), "Hello, World!\n");

    scene
        .ucmd()
        .arg(TEST_COPY_FROM_FOLDER_FILE)
        .arg(TEST_HELLO_WORLD_DEST)
        .succeeds();
    assert_eq!(at.read(TEST_HELLO_WORLD_DEST), "Hello, World!\n");
}

#[test]
fn test_cp_arg_target_directory() {
    let (at, mut ucmd) = at_and_ucmd!();
    ucmd.arg(TEST_HELLO_WORLD_SOURCE)
        .arg("-t")
        .arg(TEST_COPY_TO_FOLDER)
        .succeeds();

    assert_eq!(at.read(TEST_COPY_TO_FOLDER_FILE), "Hello, World!\n");
}

#[test]
fn test_cp_arg_no_target_directory() {
    new_ucmd!()
        .arg(TEST_HELLO_WORLD_SOURCE)
        .arg("-v")
        .arg("-T")
        .arg(TEST_COPY_TO_FOLDER)
        .fails()
        .stderr_contains("cannot overwrite directory");
}

#[test]
fn test_cp_target_directory_is_file() {
    new_ucmd!()
        .arg("-t")
        .arg(TEST_HOW_ARE_YOU_SOURCE)
        .arg(TEST_HELLO_WORLD_SOURCE)
        .fails()
        .stderr_contains(format!("'{}' is not a directory", TEST_HOW_ARE_YOU_SOURCE));
}

#[test]
fn test_cp_arg_interactive() {
    new_ucmd!()
        .arg(TEST_HELLO_WORLD_SOURCE)
        .arg(TEST_HOW_ARE_YOU_SOURCE)
        .arg("-i")
        .pipe_in("N\n")
        .succeeds()
        .no_stdout()
        .stderr_contains(format!("overwrite '{}'?", TEST_HOW_ARE_YOU_SOURCE))
        .stderr_contains("Not overwriting");
}

#[test]
#[cfg(target_os = "linux")]
fn test_cp_arg_link() {
    use std::os::linux::fs::MetadataExt;

    let (at, mut ucmd) = at_and_ucmd!();
    ucmd.arg(TEST_HELLO_WORLD_SOURCE)
        .arg("--link")
        .arg(TEST_HELLO_WORLD_DEST)
        .succeeds();

    assert_eq!(at.metadata(TEST_HELLO_WORLD_SOURCE).st_nlink(), 2);
}

#[test]
fn test_cp_arg_symlink() {
    let (at, mut ucmd) = at_and_ucmd!();
    ucmd.arg(TEST_HELLO_WORLD_SOURCE)
        .arg("--symbolic-link")
        .arg(TEST_HELLO_WORLD_DEST)
        .succeeds();

    assert!(at.is_symlink(TEST_HELLO_WORLD_DEST));
}

#[test]
fn test_cp_arg_no_clobber() {
    let (at, mut ucmd) = at_and_ucmd!();
    ucmd.arg(TEST_HELLO_WORLD_SOURCE)
        .arg(TEST_HOW_ARE_YOU_SOURCE)
        .arg("--no-clobber")
        .succeeds();

    assert_eq!(at.read(TEST_HOW_ARE_YOU_SOURCE), "How are you?\n");
}

#[test]
fn test_cp_arg_no_clobber_inferred_arg() {
    let (at, mut ucmd) = at_and_ucmd!();
    ucmd.arg(TEST_HELLO_WORLD_SOURCE)
        .arg(TEST_HOW_ARE_YOU_SOURCE)
        .arg("--no-clob")
        .succeeds();

    assert_eq!(at.read(TEST_HOW_ARE_YOU_SOURCE), "How are you?\n");
}

#[test]
fn test_cp_arg_no_clobber_twice() {
    let scene = TestScenario::new(util_name!());
    let at = &scene.fixtures;

    at.touch("source.txt");
    scene
        .ucmd()
        .arg("--no-clobber")
        .arg("source.txt")
        .arg("dest.txt")
        .succeeds()
        .no_stderr();

    assert_eq!(at.read("source.txt"), "");

    at.append("source.txt", "some-content");
    scene
        .ucmd()
        .arg("--no-clobber")
        .arg("source.txt")
        .arg("dest.txt")
        .succeeds()
        .stdout_does_not_contain("Not overwriting");

    assert_eq!(at.read("source.txt"), "some-content");
    // Should be empty as the "no-clobber" should keep
    // the previous version
    assert_eq!(at.read("dest.txt"), "");
}

#[test]
#[cfg(not(windows))]
fn test_cp_arg_force() {
    let (at, mut ucmd) = at_and_ucmd!();

    // create dest without write permissions
    let mut permissions = at
        .make_file(TEST_HELLO_WORLD_DEST)
        .metadata()
        .unwrap()
        .permissions();
    permissions.set_readonly(true);
    set_permissions(at.plus(TEST_HELLO_WORLD_DEST), permissions).unwrap();

    ucmd.arg(TEST_HELLO_WORLD_SOURCE)
        .arg("--force")
        .arg(TEST_HELLO_WORLD_DEST)
        .succeeds();

    assert_eq!(at.read(TEST_HELLO_WORLD_DEST), "Hello, World!\n");
}

/// TODO: write a better test that differentiates --remove-destination
/// from --force. Also this test currently doesn't work on
/// Windows. This test originally checked file timestamps, which
/// proved to be unreliable per target / CI platform
#[test]
#[cfg(not(windows))]
fn test_cp_arg_remove_destination() {
    let (at, mut ucmd) = at_and_ucmd!();

    // create dest without write permissions
    let mut permissions = at
        .make_file(TEST_HELLO_WORLD_DEST)
        .metadata()
        .unwrap()
        .permissions();
    permissions.set_readonly(true);
    set_permissions(at.plus(TEST_HELLO_WORLD_DEST), permissions).unwrap();

    ucmd.arg(TEST_HELLO_WORLD_SOURCE)
        .arg("--remove-destination")
        .arg(TEST_HELLO_WORLD_DEST)
        .succeeds();

    assert_eq!(at.read(TEST_HELLO_WORLD_DEST), "Hello, World!\n");
}

#[test]
fn test_cp_arg_backup() {
    let (at, mut ucmd) = at_and_ucmd!();

    ucmd.arg(TEST_HELLO_WORLD_SOURCE)
        .arg(TEST_HOW_ARE_YOU_SOURCE)
        .arg("-b")
        .succeeds();

    assert_eq!(at.read(TEST_HOW_ARE_YOU_SOURCE), "Hello, World!\n");
    assert_eq!(
        at.read(&format!("{}~", TEST_HOW_ARE_YOU_SOURCE)),
        "How are you?\n"
    );
}

#[test]
fn test_cp_arg_backup_with_other_args() {
    let (at, mut ucmd) = at_and_ucmd!();

    ucmd.arg(TEST_HELLO_WORLD_SOURCE)
        .arg(TEST_HOW_ARE_YOU_SOURCE)
        .arg("-vbL")
        .succeeds();

    assert_eq!(at.read(TEST_HOW_ARE_YOU_SOURCE), "Hello, World!\n");
    assert_eq!(
        at.read(&format!("{}~", TEST_HOW_ARE_YOU_SOURCE)),
        "How are you?\n"
    );
}

#[test]
fn test_cp_arg_backup_arg_first() {
    let (at, mut ucmd) = at_and_ucmd!();

    ucmd.arg("--backup")
        .arg(TEST_HELLO_WORLD_SOURCE)
        .arg(TEST_HOW_ARE_YOU_SOURCE)
        .succeeds();

    assert_eq!(at.read(TEST_HOW_ARE_YOU_SOURCE), "Hello, World!\n");
    assert_eq!(
        at.read(&format!("{}~", TEST_HOW_ARE_YOU_SOURCE)),
        "How are you?\n"
    );
}

#[test]
fn test_cp_arg_suffix() {
    let (at, mut ucmd) = at_and_ucmd!();

    ucmd.arg(TEST_HELLO_WORLD_SOURCE)
        .arg("-b")
        .arg("--suffix")
        .arg(".bak")
        .arg(TEST_HOW_ARE_YOU_SOURCE)
        .succeeds();

    assert_eq!(at.read(TEST_HOW_ARE_YOU_SOURCE), "Hello, World!\n");
    assert_eq!(
        at.read(&format!("{}.bak", TEST_HOW_ARE_YOU_SOURCE)),
        "How are you?\n"
    );
}

#[test]
fn test_cp_arg_suffix_hyphen_value() {
    let (at, mut ucmd) = at_and_ucmd!();

    ucmd.arg(TEST_HELLO_WORLD_SOURCE)
        .arg("-b")
        .arg("--suffix")
        .arg("-v")
        .arg(TEST_HOW_ARE_YOU_SOURCE)
        .succeeds();

    assert_eq!(at.read(TEST_HOW_ARE_YOU_SOURCE), "Hello, World!\n");
    assert_eq!(
        at.read(&format!("{}-v", TEST_HOW_ARE_YOU_SOURCE)),
        "How are you?\n"
    );
}

#[test]
fn test_cp_custom_backup_suffix_via_env() {
    let (at, mut ucmd) = at_and_ucmd!();
    let suffix = "super-suffix-of-the-century";

    ucmd.arg("-b")
        .env("SIMPLE_BACKUP_SUFFIX", suffix)
        .arg(TEST_HELLO_WORLD_SOURCE)
        .arg(TEST_HOW_ARE_YOU_SOURCE)
        .succeeds()
        .no_stderr();

    assert_eq!(at.read(TEST_HOW_ARE_YOU_SOURCE), "Hello, World!\n");
    assert_eq!(
        at.read(&format!("{}{}", TEST_HOW_ARE_YOU_SOURCE, suffix)),
        "How are you?\n"
    );
}

#[test]
fn test_cp_backup_numbered_with_t() {
    let (at, mut ucmd) = at_and_ucmd!();

    ucmd.arg("--backup=t")
        .arg(TEST_HELLO_WORLD_SOURCE)
        .arg(TEST_HOW_ARE_YOU_SOURCE)
        .succeeds()
        .no_stderr();

    assert_eq!(at.read(TEST_HOW_ARE_YOU_SOURCE), "Hello, World!\n");
    assert_eq!(
        at.read(&format!("{}.~1~", TEST_HOW_ARE_YOU_SOURCE)),
        "How are you?\n"
    );
}

#[test]
fn test_cp_backup_numbered() {
    let (at, mut ucmd) = at_and_ucmd!();

    ucmd.arg("--backup=numbered")
        .arg(TEST_HELLO_WORLD_SOURCE)
        .arg(TEST_HOW_ARE_YOU_SOURCE)
        .succeeds()
        .no_stderr();

    assert_eq!(at.read(TEST_HOW_ARE_YOU_SOURCE), "Hello, World!\n");
    assert_eq!(
        at.read(&format!("{}.~1~", TEST_HOW_ARE_YOU_SOURCE)),
        "How are you?\n"
    );
}

#[test]
fn test_cp_backup_existing() {
    let (at, mut ucmd) = at_and_ucmd!();

    ucmd.arg("--backup=existing")
        .arg(TEST_HELLO_WORLD_SOURCE)
        .arg(TEST_HOW_ARE_YOU_SOURCE)
        .succeeds()
        .no_stderr();

    assert_eq!(at.read(TEST_HOW_ARE_YOU_SOURCE), "Hello, World!\n");
    assert_eq!(
        at.read(&format!("{}~", TEST_HOW_ARE_YOU_SOURCE)),
        "How are you?\n"
    );
}

#[test]
fn test_cp_backup_nil() {
    let (at, mut ucmd) = at_and_ucmd!();

    ucmd.arg("--backup=nil")
        .arg(TEST_HELLO_WORLD_SOURCE)
        .arg(TEST_HOW_ARE_YOU_SOURCE)
        .succeeds()
        .no_stderr();

    assert_eq!(at.read(TEST_HOW_ARE_YOU_SOURCE), "Hello, World!\n");
    assert_eq!(
        at.read(&format!("{}~", TEST_HOW_ARE_YOU_SOURCE)),
        "How are you?\n"
    );
}

#[test]
fn test_cp_numbered_if_existing_backup_existing() {
    let (at, mut ucmd) = at_and_ucmd!();
    let existing_backup = &format!("{}.~1~", TEST_HOW_ARE_YOU_SOURCE);
    at.touch(existing_backup);

    ucmd.arg("--backup=existing")
        .arg(TEST_HELLO_WORLD_SOURCE)
        .arg(TEST_HOW_ARE_YOU_SOURCE)
        .succeeds()
        .no_stderr();

    assert!(at.file_exists(TEST_HOW_ARE_YOU_SOURCE));
    assert!(at.file_exists(existing_backup));
    assert_eq!(
        at.read(&format!("{}.~2~", TEST_HOW_ARE_YOU_SOURCE)),
        "How are you?\n"
    );
}

#[test]
fn test_cp_numbered_if_existing_backup_nil() {
    let (at, mut ucmd) = at_and_ucmd!();
    let existing_backup = &format!("{}.~1~", TEST_HOW_ARE_YOU_SOURCE);

    at.touch(existing_backup);
    ucmd.arg("--backup=nil")
        .arg(TEST_HELLO_WORLD_SOURCE)
        .arg(TEST_HOW_ARE_YOU_SOURCE)
        .succeeds()
        .no_stderr();

    assert!(at.file_exists(TEST_HOW_ARE_YOU_SOURCE));
    assert!(at.file_exists(existing_backup));
    assert_eq!(
        at.read(&format!("{}.~2~", TEST_HOW_ARE_YOU_SOURCE)),
        "How are you?\n"
    );
}

#[test]
fn test_cp_backup_simple() {
    let (at, mut ucmd) = at_and_ucmd!();

    ucmd.arg("--backup=simple")
        .arg(TEST_HELLO_WORLD_SOURCE)
        .arg(TEST_HOW_ARE_YOU_SOURCE)
        .succeeds()
        .no_stderr();

    assert_eq!(at.read(TEST_HOW_ARE_YOU_SOURCE), "Hello, World!\n");
    assert_eq!(
        at.read(&format!("{}~", TEST_HOW_ARE_YOU_SOURCE)),
        "How are you?\n"
    );
}

#[test]
fn test_cp_backup_simple_protect_source() {
    let (at, mut ucmd) = at_and_ucmd!();
    let source = format!("{}~", TEST_HELLO_WORLD_SOURCE);
    at.touch(&source);
    ucmd.arg("--backup=simple")
        .arg(&source)
        .arg(TEST_HELLO_WORLD_SOURCE)
        .fails()
        .stderr_only(format!(
            "cp: backing up '{}' might destroy source;  '{}' not copied",
            TEST_HELLO_WORLD_SOURCE, source,
        ));

    assert_eq!(at.read(TEST_HELLO_WORLD_SOURCE), "Hello, World!\n");
    assert_eq!(at.read(&source), "");
}

#[test]
fn test_cp_backup_never() {
    let (at, mut ucmd) = at_and_ucmd!();

    ucmd.arg("--backup=never")
        .arg(TEST_HELLO_WORLD_SOURCE)
        .arg(TEST_HOW_ARE_YOU_SOURCE)
        .succeeds()
        .no_stderr();

    assert_eq!(at.read(TEST_HOW_ARE_YOU_SOURCE), "Hello, World!\n");
    assert_eq!(
        at.read(&format!("{}~", TEST_HOW_ARE_YOU_SOURCE)),
        "How are you?\n"
    );
}

#[test]
fn test_cp_backup_none() {
    let (at, mut ucmd) = at_and_ucmd!();

    ucmd.arg("--backup=none")
        .arg(TEST_HELLO_WORLD_SOURCE)
        .arg(TEST_HOW_ARE_YOU_SOURCE)
        .succeeds()
        .no_stderr();

    assert_eq!(at.read(TEST_HOW_ARE_YOU_SOURCE), "Hello, World!\n");
    assert!(!at.file_exists(&format!("{}~", TEST_HOW_ARE_YOU_SOURCE)));
}

#[test]
fn test_cp_backup_off() {
    let (at, mut ucmd) = at_and_ucmd!();

    ucmd.arg("--backup=off")
        .arg(TEST_HELLO_WORLD_SOURCE)
        .arg(TEST_HOW_ARE_YOU_SOURCE)
        .succeeds()
        .no_stderr();

    assert_eq!(at.read(TEST_HOW_ARE_YOU_SOURCE), "Hello, World!\n");
    assert!(!at.file_exists(&format!("{}~", TEST_HOW_ARE_YOU_SOURCE)));
}

#[test]
fn test_cp_backup_no_clobber_conflicting_options() {
    new_ucmd!()
        .arg("--backup")
        .arg("--no-clobber")
        .arg(TEST_HELLO_WORLD_SOURCE)
        .arg(TEST_HOW_ARE_YOU_SOURCE)
        .fails()
        .usage_error("options --backup and --no-clobber are mutually exclusive");
}

#[test]
fn test_cp_deref_conflicting_options() {
    new_ucmd!()
        .arg("-LP")
        .arg(TEST_COPY_TO_FOLDER)
        .arg(TEST_HELLO_WORLD_SOURCE)
        .fails();
}

#[test]
fn test_cp_deref() {
    let (at, mut ucmd) = at_and_ucmd!();

    #[cfg(not(windows))]
    let _r = fs::symlink(
        TEST_HELLO_WORLD_SOURCE,
        at.subdir.join(TEST_HELLO_WORLD_SOURCE_SYMLINK),
    );
    #[cfg(windows)]
    let _r = symlink_file(
        TEST_HELLO_WORLD_SOURCE,
        at.subdir.join(TEST_HELLO_WORLD_SOURCE_SYMLINK),
    );
    //using -L option
    ucmd.arg("-L")
        .arg(TEST_HELLO_WORLD_SOURCE)
        .arg(TEST_HELLO_WORLD_SOURCE_SYMLINK)
        .arg(TEST_COPY_TO_FOLDER)
        .succeeds();

    let path_to_new_symlink = at
        .subdir
        .join(TEST_COPY_TO_FOLDER)
        .join(TEST_HELLO_WORLD_SOURCE_SYMLINK);
    // unlike -P/--no-deref, we expect a file, not a link
    assert!(at.file_exists(
        &path_to_new_symlink
            .clone()
            .into_os_string()
            .into_string()
            .unwrap()
    ));
    // Check the content of the destination file that was copied.
    assert_eq!(at.read(TEST_COPY_TO_FOLDER_FILE), "Hello, World!\n");
    let path_to_check = path_to_new_symlink.to_str().unwrap();
    assert_eq!(at.read(path_to_check), "Hello, World!\n");
}
#[test]
fn test_cp_no_deref() {
    let (at, mut ucmd) = at_and_ucmd!();

    #[cfg(not(windows))]
    let _r = fs::symlink(
        TEST_HELLO_WORLD_SOURCE,
        at.subdir.join(TEST_HELLO_WORLD_SOURCE_SYMLINK),
    );
    #[cfg(windows)]
    let _r = symlink_file(
        TEST_HELLO_WORLD_SOURCE,
        at.subdir.join(TEST_HELLO_WORLD_SOURCE_SYMLINK),
    );
    //using -P option
    ucmd.arg("-P")
        .arg(TEST_HELLO_WORLD_SOURCE)
        .arg(TEST_HELLO_WORLD_SOURCE_SYMLINK)
        .arg(TEST_COPY_TO_FOLDER)
        .succeeds();

    let path_to_new_symlink = at
        .subdir
        .join(TEST_COPY_TO_FOLDER)
        .join(TEST_HELLO_WORLD_SOURCE_SYMLINK);
    assert!(at.is_symlink(
        &path_to_new_symlink
            .clone()
            .into_os_string()
            .into_string()
            .unwrap()
    ));
    // Check the content of the destination file that was copied.
    assert_eq!(at.read(TEST_COPY_TO_FOLDER_FILE), "Hello, World!\n");
    let path_to_check = path_to_new_symlink.to_str().unwrap();
    assert_eq!(at.read(path_to_check), "Hello, World!\n");
}

#[test]
fn test_cp_no_deref_link_onto_link() {
    let (at, mut ucmd) = at_and_ucmd!();

    at.copy(TEST_HELLO_WORLD_SOURCE, TEST_HELLO_WORLD_DEST);

    #[cfg(not(windows))]
    let _r = fs::symlink(
        TEST_HELLO_WORLD_SOURCE,
        at.subdir.join(TEST_HELLO_WORLD_SOURCE_SYMLINK),
    );
    #[cfg(windows)]
    let _r = symlink_file(
        TEST_HELLO_WORLD_SOURCE,
        at.subdir.join(TEST_HELLO_WORLD_SOURCE_SYMLINK),
    );

    #[cfg(not(windows))]
    let _r = fs::symlink(
        TEST_HELLO_WORLD_DEST,
        at.subdir.join(TEST_HELLO_WORLD_DEST_SYMLINK),
    );
    #[cfg(windows)]
    let _r = symlink_file(
        TEST_HELLO_WORLD_DEST,
        at.subdir.join(TEST_HELLO_WORLD_DEST_SYMLINK),
    );

    ucmd.arg("-P")
        .arg(TEST_HELLO_WORLD_SOURCE_SYMLINK)
        .arg(TEST_HELLO_WORLD_DEST_SYMLINK)
        .succeeds();

    // Ensure that the target of the destination was not modified.
    assert!(!at
        .symlink_metadata(TEST_HELLO_WORLD_DEST)
        .file_type()
        .is_symlink());
    assert!(at
        .symlink_metadata(TEST_HELLO_WORLD_DEST_SYMLINK)
        .file_type()
        .is_symlink());
    assert_eq!(at.read(TEST_HELLO_WORLD_DEST_SYMLINK), "Hello, World!\n");
}

#[test]
fn test_cp_strip_trailing_slashes() {
    let (at, mut ucmd) = at_and_ucmd!();

    //using --strip-trailing-slashes option
    ucmd.arg("--strip-trailing-slashes")
        .arg(format!("{}/", TEST_HELLO_WORLD_SOURCE))
        .arg(TEST_HELLO_WORLD_DEST)
        .succeeds();

    // Check the content of the destination file that was copied.
    assert_eq!(at.read(TEST_HELLO_WORLD_DEST), "Hello, World!\n");
}

#[test]
fn test_cp_parents() {
    let (at, mut ucmd) = at_and_ucmd!();

    ucmd.arg("--parents")
        .arg(TEST_COPY_FROM_FOLDER_FILE)
        .arg(TEST_COPY_TO_FOLDER)
        .succeeds();

    assert_eq!(
        at.read(&format!(
            "{}/{}",
            TEST_COPY_TO_FOLDER, TEST_COPY_FROM_FOLDER_FILE
        )),
        "Hello, World!\n"
    );
}

#[test]
fn test_cp_parents_multiple_files() {
    let (at, mut ucmd) = at_and_ucmd!();

    ucmd.arg("--parents")
        .arg(TEST_COPY_FROM_FOLDER_FILE)
        .arg(TEST_HOW_ARE_YOU_SOURCE)
        .arg(TEST_COPY_TO_FOLDER)
        .succeeds();

    assert_eq!(
        at.read(&format!(
            "{}/{}",
            TEST_COPY_TO_FOLDER, TEST_COPY_FROM_FOLDER_FILE
        )),
        "Hello, World!\n"
    );
    assert_eq!(
        at.read(&format!(
            "{}/{}",
            TEST_COPY_TO_FOLDER, TEST_HOW_ARE_YOU_SOURCE
        )),
        "How are you?\n"
    );
}

#[test]
fn test_cp_parents_dest_not_directory() {
    new_ucmd!()
        .arg("--parents")
        .arg(TEST_COPY_FROM_FOLDER_FILE)
        .arg(TEST_HELLO_WORLD_DEST)
        .fails()
        .stderr_contains("with --parents, the destination must be a directory");
}

#[test]
#[cfg(unix)]
fn test_cp_writable_special_file_permissions() {
    new_ucmd!().arg("/dev/null").arg("/dev/zero").succeeds();
}

#[test]
#[cfg(unix)]
fn test_cp_issue_1665() {
    let (at, mut ucmd) = at_and_ucmd!();
    ucmd.arg("/dev/null").arg("foo").succeeds();
    assert!(at.file_exists("foo"));
    assert_eq!(at.read("foo"), "");
}

#[test]
fn test_cp_preserve_no_args() {
    new_ucmd!()
        .arg(TEST_COPY_FROM_FOLDER_FILE)
        .arg(TEST_HELLO_WORLD_DEST)
        .arg("--preserve")
        .succeeds();
}

#[test]
// For now, disable the test on Windows. Symlinks aren't well support on Windows.
// It works on Unix for now and it works locally when run from a powershell
#[cfg(not(windows))]
fn test_cp_deref_folder_to_folder() {
    let scene = TestScenario::new(util_name!());
    let at = &scene.fixtures;

    let path_to_new_symlink = at.plus(TEST_COPY_FROM_FOLDER);

    at.symlink_file(
        &path_to_new_symlink
            .join(TEST_HELLO_WORLD_SOURCE)
            .to_string_lossy(),
        &path_to_new_symlink
            .join(TEST_HELLO_WORLD_SOURCE_SYMLINK)
            .to_string_lossy(),
    );

    //using -P -R option
    scene
        .ucmd()
        .arg("-L")
        .arg("-R")
        .arg("-v")
        .arg(TEST_COPY_FROM_FOLDER)
        .arg(TEST_COPY_TO_FOLDER_NEW)
        .succeeds();

    #[cfg(not(windows))]
    {
        let scene2 = TestScenario::new("ls");
        let result = scene2.cmd("ls").arg("-al").arg(path_to_new_symlink).run();
        println!("ls source {}", result.stdout_str());

        let path_to_new_symlink = at.subdir.join(TEST_COPY_TO_FOLDER_NEW);

        let result = scene2.cmd("ls").arg("-al").arg(path_to_new_symlink).run();
        println!("ls dest {}", result.stdout_str());
    }

    #[cfg(windows)]
    {
        // No action as this test is disabled but kept in case we want to
        // try to make it work in the future.
        let a = Command::new("cmd").args(&["/C", "dir"]).output();
        println!("output {:#?}", a);

        let a = Command::new("cmd")
            .args(&["/C", "dir", &at.as_string()])
            .output();
        println!("output {:#?}", a);

        let a = Command::new("cmd")
            .args(&["/C", "dir", path_to_new_symlink.to_str().unwrap()])
            .output();
        println!("output {:#?}", a);

        let path_to_new_symlink = at.subdir.join(TEST_COPY_FROM_FOLDER);

        let a = Command::new("cmd")
            .args(&["/C", "dir", path_to_new_symlink.to_str().unwrap()])
            .output();
        println!("output {:#?}", a);

        let path_to_new_symlink = at.subdir.join(TEST_COPY_TO_FOLDER_NEW);

        let a = Command::new("cmd")
            .args(&["/C", "dir", path_to_new_symlink.to_str().unwrap()])
            .output();
        println!("output {:#?}", a);
    }

    let path_to_new_symlink = at
        .subdir
        .join(TEST_COPY_TO_FOLDER_NEW)
        .join(TEST_HELLO_WORLD_SOURCE_SYMLINK);
    assert!(at.file_exists(
        &path_to_new_symlink
            .clone()
            .into_os_string()
            .into_string()
            .unwrap()
    ));

    let path_to_new = at.subdir.join(TEST_COPY_TO_FOLDER_NEW_FILE);

    // Check the content of the destination file that was copied.
    let path_to_check = path_to_new.to_str().unwrap();
    assert_eq!(at.read(path_to_check), "Hello, World!\n");

    // Check the content of the symlink
    let path_to_check = path_to_new_symlink.to_str().unwrap();
    assert_eq!(at.read(path_to_check), "Hello, World!\n");
}

#[test]
// For now, disable the test on Windows. Symlinks aren't well support on Windows.
// It works on Unix for now and it works locally when run from a powershell
#[cfg(not(windows))]
fn test_cp_no_deref_folder_to_folder() {
    let scene = TestScenario::new(util_name!());
    let at = &scene.fixtures;

    let path_to_new_symlink = at.plus(TEST_COPY_FROM_FOLDER);

    at.symlink_file(
        &path_to_new_symlink
            .join(TEST_HELLO_WORLD_SOURCE)
            .to_string_lossy(),
        &path_to_new_symlink
            .join(TEST_HELLO_WORLD_SOURCE_SYMLINK)
            .to_string_lossy(),
    );

    //using -P -R option
    scene
        .ucmd()
        .arg("-P")
        .arg("-R")
        .arg("-v")
        .arg(TEST_COPY_FROM_FOLDER)
        .arg(TEST_COPY_TO_FOLDER_NEW)
        .succeeds();

    #[cfg(not(windows))]
    {
        let scene2 = TestScenario::new("ls");
        let result = scene2.cmd("ls").arg("-al").arg(path_to_new_symlink).run();
        println!("ls source {}", result.stdout_str());

        let path_to_new_symlink = at.subdir.join(TEST_COPY_TO_FOLDER_NEW);

        let result = scene2.cmd("ls").arg("-al").arg(path_to_new_symlink).run();
        println!("ls dest {}", result.stdout_str());
    }

    #[cfg(windows)]
    {
        // No action as this test is disabled but kept in case we want to
        // try to make it work in the future.
        let a = Command::new("cmd").args(&["/C", "dir"]).output();
        println!("output {:#?}", a);

        let a = Command::new("cmd")
            .args(&["/C", "dir", &at.as_string()])
            .output();
        println!("output {:#?}", a);

        let a = Command::new("cmd")
            .args(&["/C", "dir", path_to_new_symlink.to_str().unwrap()])
            .output();
        println!("output {:#?}", a);

        let path_to_new_symlink = at.subdir.join(TEST_COPY_FROM_FOLDER);

        let a = Command::new("cmd")
            .args(&["/C", "dir", path_to_new_symlink.to_str().unwrap()])
            .output();
        println!("output {:#?}", a);

        let path_to_new_symlink = at.subdir.join(TEST_COPY_TO_FOLDER_NEW);

        let a = Command::new("cmd")
            .args(&["/C", "dir", path_to_new_symlink.to_str().unwrap()])
            .output();
        println!("output {:#?}", a);
    }

    let path_to_new_symlink = at
        .subdir
        .join(TEST_COPY_TO_FOLDER_NEW)
        .join(TEST_HELLO_WORLD_SOURCE_SYMLINK);
    assert!(at.is_symlink(
        &path_to_new_symlink
            .clone()
            .into_os_string()
            .into_string()
            .unwrap()
    ));

    let path_to_new = at.subdir.join(TEST_COPY_TO_FOLDER_NEW_FILE);

    // Check the content of the destination file that was copied.
    let path_to_check = path_to_new.to_str().unwrap();
    assert_eq!(at.read(path_to_check), "Hello, World!\n");

    // Check the content of the symlink
    let path_to_check = path_to_new_symlink.to_str().unwrap();
    assert_eq!(at.read(path_to_check), "Hello, World!\n");
}

#[test]
#[cfg(target_os = "linux")]
fn test_cp_archive() {
    let (at, mut ucmd) = at_and_ucmd!();
    let ts = time::OffsetDateTime::now_local().unwrap();
    let previous = FileTime::from_unix_time(ts.unix_timestamp() - 3600, ts.nanosecond() as u32);
    // set the file creation/modification an hour ago
    filetime::set_file_times(
        at.plus_as_string(TEST_HELLO_WORLD_SOURCE),
        previous,
        previous,
    )
    .unwrap();
    ucmd.arg(TEST_HELLO_WORLD_SOURCE)
        .arg("--archive")
        .arg(TEST_HOW_ARE_YOU_SOURCE)
        .succeeds();

    assert_eq!(at.read(TEST_HOW_ARE_YOU_SOURCE), "Hello, World!\n");

    let metadata = std_fs::metadata(at.subdir.join(TEST_HELLO_WORLD_SOURCE)).unwrap();
    let creation = metadata.modified().unwrap();

    let metadata2 = std_fs::metadata(at.subdir.join(TEST_HOW_ARE_YOU_SOURCE)).unwrap();
    let creation2 = metadata2.modified().unwrap();

    let scene2 = TestScenario::new("ls");
    let result = scene2.cmd("ls").arg("-al").arg(at.subdir).succeeds();

    println!("ls dest {}", result.stdout_str());
    assert_eq!(creation, creation2);
}

#[test]
#[cfg(all(unix, not(target_os = "android")))]
fn test_cp_archive_recursive() {
    let (at, mut ucmd) = at_and_ucmd!();

    // creates
    // dir/1
    // dir/1.link => dir/1
    // dir/2
    // dir/2.link => dir/2

    let file_1 = at.subdir.join(TEST_COPY_TO_FOLDER).join("1");
    let file_1_link = at.subdir.join(TEST_COPY_TO_FOLDER).join("1.link");
    let file_2 = at.subdir.join(TEST_COPY_TO_FOLDER).join("2");
    let file_2_link = at.subdir.join(TEST_COPY_TO_FOLDER).join("2.link");

    at.touch(&file_1.to_string_lossy());
    at.touch(&file_2.to_string_lossy());

    at.symlink_file("1", &file_1_link.to_string_lossy());
    at.symlink_file("2", &file_2_link.to_string_lossy());

    ucmd.arg("--archive")
        .arg(TEST_COPY_TO_FOLDER)
        .arg(TEST_COPY_TO_FOLDER_NEW)
        .succeeds();

    let scene2 = TestScenario::new("ls");
    let result = scene2
        .cmd("ls")
        .arg("-al")
        .arg(&at.subdir.join(TEST_COPY_TO_FOLDER))
        .run();

    println!("ls dest {}", result.stdout_str());

    let result = scene2
        .cmd("ls")
        .arg("-al")
        .arg(&at.subdir.join(TEST_COPY_TO_FOLDER_NEW))
        .run();

    println!("ls dest {}", result.stdout_str());
    assert!(at.file_exists(
        &at.subdir
            .join(TEST_COPY_TO_FOLDER_NEW)
            .join("1")
            .to_string_lossy()
    ));
    assert!(at.file_exists(
        &at.subdir
            .join(TEST_COPY_TO_FOLDER_NEW)
            .join("2")
            .to_string_lossy()
    ));

    assert!(at.is_symlink(
        &at.subdir
            .join(TEST_COPY_TO_FOLDER_NEW)
            .join("1.link")
            .to_string_lossy()
    ));
    assert!(at.is_symlink(
        &at.subdir
            .join(TEST_COPY_TO_FOLDER_NEW)
            .join("2.link")
            .to_string_lossy()
    ));
}

#[test]
#[cfg(any(target_os = "linux", target_os = "android"))]
fn test_cp_preserve_timestamps() {
    let (at, mut ucmd) = at_and_ucmd!();
    let ts = time::OffsetDateTime::now_local().unwrap();
    let previous = FileTime::from_unix_time(ts.unix_timestamp() - 3600, ts.nanosecond());
    // set the file creation/modification an hour ago
    filetime::set_file_times(
        at.plus_as_string(TEST_HELLO_WORLD_SOURCE),
        previous,
        previous,
    )
    .unwrap();
    ucmd.arg(TEST_HELLO_WORLD_SOURCE)
        .arg("--preserve=timestamps")
        .arg(TEST_HOW_ARE_YOU_SOURCE)
        .succeeds();

    assert_eq!(at.read(TEST_HOW_ARE_YOU_SOURCE), "Hello, World!\n");

    let metadata = std_fs::metadata(at.subdir.join(TEST_HELLO_WORLD_SOURCE)).unwrap();
    let creation = metadata.modified().unwrap();

    let metadata2 = std_fs::metadata(at.subdir.join(TEST_HOW_ARE_YOU_SOURCE)).unwrap();
    let creation2 = metadata2.modified().unwrap();

    let scene2 = TestScenario::new("ls");
    let result = scene2.cmd("ls").arg("-al").arg(at.subdir).run();

    println!("ls dest {}", result.stdout_str());
    assert_eq!(creation, creation2);
}

#[test]
#[cfg(any(target_os = "linux", target_os = "android"))]
fn test_cp_no_preserve_timestamps() {
    let (at, mut ucmd) = at_and_ucmd!();
    let ts = time::OffsetDateTime::now_local().unwrap();
    let previous = FileTime::from_unix_time(ts.unix_timestamp() - 3600, ts.nanosecond());
    // set the file creation/modification an hour ago
    filetime::set_file_times(
        at.plus_as_string(TEST_HELLO_WORLD_SOURCE),
        previous,
        previous,
    )
    .unwrap();
    sleep(Duration::from_secs(3));

    ucmd.arg(TEST_HELLO_WORLD_SOURCE)
        .arg("--no-preserve=timestamps")
        .arg(TEST_HOW_ARE_YOU_SOURCE)
        .succeeds();

    assert_eq!(at.read(TEST_HOW_ARE_YOU_SOURCE), "Hello, World!\n");

    let metadata = std_fs::metadata(at.subdir.join(TEST_HELLO_WORLD_SOURCE)).unwrap();
    let creation = metadata.modified().unwrap();

    let metadata2 = std_fs::metadata(at.subdir.join(TEST_HOW_ARE_YOU_SOURCE)).unwrap();
    let creation2 = metadata2.modified().unwrap();

    let scene2 = TestScenario::new("ls");
    let result = scene2.cmd("ls").arg("-al").arg(at.subdir).run();

    println!("ls dest {}", result.stdout_str());
    println!("creation {:?} / {:?}", creation, creation2);

    assert_ne!(creation, creation2);
    let res = creation.elapsed().unwrap() - creation2.elapsed().unwrap();
    // Some margins with time check
    assert!(res.as_secs() > 3595);
    assert!(res.as_secs() < 3605);
}

#[test]
#[cfg(any(target_os = "linux", target_os = "android"))]
fn test_cp_target_file_dev_null() {
    let (at, mut ucmd) = at_and_ucmd!();
    let file1 = "/dev/null";
    let file2 = "test_cp_target_file_file_i2";

    at.touch(file2);
    ucmd.arg(file1).arg(file2).succeeds().no_stderr();

    assert!(at.file_exists(file2));
}

#[test]
#[cfg(any(target_os = "linux", target_os = "android", target_os = "freebsd"))]
fn test_cp_one_file_system() {
    use crate::common::util::AtPath;
    use walkdir::WalkDir;

    let scene = TestScenario::new(util_name!());

    // Test must be run as root (or with `sudo -E`)
    if scene.cmd("whoami").run().stdout_str() != "root\n" {
        return;
    }

    let at = scene.fixtures.clone();
    let at_src = AtPath::new(&at.plus(TEST_MOUNT_COPY_FROM_FOLDER));
    let at_dst = AtPath::new(&at.plus(TEST_COPY_TO_FOLDER_NEW));

    // Prepare the mount
    at_src.mkdir(TEST_MOUNT_MOUNTPOINT);
    let mountpoint_path = &at_src.plus_as_string(TEST_MOUNT_MOUNTPOINT);

    scene
        .cmd("mount")
        .arg("-t")
        .arg("tmpfs")
        .arg("-o")
        .arg("size=640k") // ought to be enough
        .arg("tmpfs")
        .arg(mountpoint_path)
        .succeeds();

    at_src.touch(TEST_MOUNT_OTHER_FILESYSTEM_FILE);

    // Begin testing -x flag
    scene
        .ucmd()
        .arg("-rx")
        .arg(TEST_MOUNT_COPY_FROM_FOLDER)
        .arg(TEST_COPY_TO_FOLDER_NEW)
        .succeeds();

    // Ditch the mount before the asserts
    scene.cmd("umount").arg(mountpoint_path).succeeds();

    assert!(!at_dst.file_exists(TEST_MOUNT_OTHER_FILESYSTEM_FILE));
    // Check if the other files were copied from the source folder hierarchy
    for entry in WalkDir::new(at_src.as_string()) {
        let entry = entry.unwrap();
        let relative_src = entry
            .path()
            .strip_prefix(at_src.as_string())
            .unwrap()
            .to_str()
            .unwrap();

        let ft = entry.file_type();
        match (ft.is_dir(), ft.is_file(), ft.is_symlink()) {
            (true, _, _) => assert!(at_dst.dir_exists(relative_src)),
            (_, true, _) => assert!(at_dst.file_exists(relative_src)),
            (_, _, _) => panic!(),
        }
    }
}

#[test]
#[cfg(any(target_os = "linux", target_os = "android", target_os = "macos"))]
fn test_cp_reflink_always() {
    let (at, mut ucmd) = at_and_ucmd!();
    let result = ucmd
        .arg("--reflink=always")
        .arg(TEST_HELLO_WORLD_SOURCE)
        .arg(TEST_EXISTING_FILE)
        .run();

    if result.succeeded() {
        // Check the content of the destination file
        assert_eq!(at.read(TEST_EXISTING_FILE), "Hello, World!\n");
    } else {
        // Older Linux versions do not support cloning.
    }
}

#[test]
#[cfg(any(target_os = "linux", target_os = "android", target_os = "macos"))]
fn test_cp_reflink_auto() {
    let (at, mut ucmd) = at_and_ucmd!();
    ucmd.arg("--reflink=auto")
        .arg(TEST_HELLO_WORLD_SOURCE)
        .arg(TEST_EXISTING_FILE)
        .succeeds();

    // Check the content of the destination file
    assert_eq!(at.read(TEST_EXISTING_FILE), "Hello, World!\n");
}

#[test]
#[cfg(any(target_os = "linux", target_os = "android", target_os = "macos"))]
fn test_cp_reflink_none() {
    let (at, mut ucmd) = at_and_ucmd!();
    let result = ucmd
        .arg("--reflink")
        .arg(TEST_HELLO_WORLD_SOURCE)
        .arg(TEST_EXISTING_FILE)
        .run();

    if result.succeeded() {
        // Check the content of the destination file
        assert_eq!(at.read(TEST_EXISTING_FILE), "Hello, World!\n");
    } else {
        // Older Linux versions do not support cloning.
    }
}

#[test]
#[cfg(any(target_os = "linux", target_os = "android", target_os = "macos"))]
fn test_cp_reflink_never() {
    let (at, mut ucmd) = at_and_ucmd!();
    ucmd.arg("--reflink=never")
        .arg(TEST_HELLO_WORLD_SOURCE)
        .arg(TEST_EXISTING_FILE)
        .succeeds();

    // Check the content of the destination file
    assert_eq!(at.read(TEST_EXISTING_FILE), "Hello, World!\n");
}

#[test]
#[cfg(any(target_os = "linux", target_os = "android", target_os = "macos"))]
fn test_cp_reflink_bad() {
    let (_, mut ucmd) = at_and_ucmd!();
    let _result = ucmd
        .arg("--reflink=bad")
        .arg(TEST_HELLO_WORLD_SOURCE)
        .arg(TEST_EXISTING_FILE)
        .fails()
        .stderr_contains("error: \"bad\" isn't a valid value for '--reflink[=<WHEN>...]'");
}

#[test]
#[cfg(any(target_os = "linux", target_os = "android"))]
fn test_cp_reflink_insufficient_permission() {
    let (at, mut ucmd) = at_and_ucmd!();

    at.make_file("unreadable")
        .set_permissions(PermissionsExt::from_mode(0o000))
        .unwrap();

    ucmd.arg("-r")
        .arg("--reflink=auto")
        .arg("unreadable")
        .arg(TEST_EXISTING_FILE)
        .fails()
        .stderr_only("cp: 'unreadable' -> 'existing_file.txt': Permission denied (os error 13)");
}

#[cfg(any(target_os = "linux", target_os = "android"))]
#[test]
fn test_closes_file_descriptors() {
    use procfs::process::Process;
    let me = Process::myself().unwrap();

    // The test suite runs in parallel, we have pipe, sockets
    // opened by other tests.
    // So, we take in account the various fd to increase the limit
    let number_file_already_opened: u64 = me.fd_count().unwrap().try_into().unwrap();
    let limit_fd: u64 = number_file_already_opened + 9;

    // For debugging purposes:
    #[cfg(not(target_os = "android"))]
    for f in me.fd().unwrap() {
        let fd = f.unwrap();
        println!("{:?} {:?}", fd, fd.mode());
    }

    new_ucmd!()
        .arg("-r")
        .arg("--reflink=auto")
        .arg("dir_with_10_files/")
        .arg("dir_with_10_files_new/")
        .with_limit(Resource::NOFILE, limit_fd, limit_fd)
        .succeeds();
}

#[cfg(any(target_os = "linux", target_os = "android"))]
#[test]
fn test_cp_sparse_never_empty() {
    let (at, mut ucmd) = at_and_ucmd!();

    const BUFFER_SIZE: usize = 4096 * 4;
    let buf: [u8; BUFFER_SIZE] = [0; BUFFER_SIZE];

    at.make_file("src_file1");
    at.write_bytes("src_file1", &buf);

    ucmd.args(&["--sparse=never", "src_file1", "dst_file_non_sparse"])
        .succeeds();
    assert_eq!(at.read_bytes("dst_file_non_sparse"), buf);
    assert_eq!(
        at.metadata("dst_file_non_sparse").blocks() * 512,
        buf.len() as u64
    );
}

#[cfg(any(target_os = "linux", target_os = "android"))]
#[test]
fn test_cp_sparse_always_empty() {
    let (at, mut ucmd) = at_and_ucmd!();

    const BUFFER_SIZE: usize = 4096 * 4;
    let buf: [u8; BUFFER_SIZE] = [0; BUFFER_SIZE];

    at.make_file("src_file1");
    at.write_bytes("src_file1", &buf);

    ucmd.args(&["--sparse=always", "src_file1", "dst_file_sparse"])
        .succeeds();

    assert_eq!(at.read_bytes("dst_file_sparse"), buf);
    assert_eq!(at.metadata("dst_file_sparse").blocks(), 0);
}

#[cfg(any(target_os = "linux", target_os = "android"))]
#[test]
fn test_cp_sparse_always_non_empty() {
    let (at, mut ucmd) = at_and_ucmd!();

    const BUFFER_SIZE: usize = 4096 * 16 + 3;
    let mut buf: [u8; BUFFER_SIZE] = [0; BUFFER_SIZE];
    let blocks_to_touch = [buf.len() / 3, 2 * (buf.len() / 3)];

    for i in blocks_to_touch {
        buf[i] = b'x';
    }

    at.make_file("src_file1");
    at.write_bytes("src_file1", &buf);

    ucmd.args(&["--sparse=always", "src_file1", "dst_file_sparse"])
        .succeeds();

    let touched_block_count =
        blocks_to_touch.len() as u64 * at.metadata("dst_file_sparse").blksize() / 512;

    assert_eq!(at.read_bytes("dst_file_sparse"), buf);
    assert_eq!(at.metadata("dst_file_sparse").blocks(), touched_block_count);
}

#[cfg(any(target_os = "linux", target_os = "android"))]
#[test]
fn test_cp_sparse_invalid_option() {
    let (at, mut ucmd) = at_and_ucmd!();

    at.make_file("src_file1");

    ucmd.args(&["--sparse=invalid", "src_file1", "dst_file"])
        .fails();
}

#[cfg(any(target_os = "linux", target_os = "android"))]
#[test]
fn test_cp_sparse_always_reflink_always() {
    let (at, mut ucmd) = at_and_ucmd!();

    at.make_file("src_file1");

    ucmd.args(&[
        "--sparse=always",
        "--reflink=always",
        "src_file1",
        "dst_file",
    ])
    .fails();
}

#[cfg(any(target_os = "linux", target_os = "android"))]
#[test]
fn test_cp_sparse_never_reflink_always() {
    let (at, mut ucmd) = at_and_ucmd!();

    at.make_file("src_file1");

    ucmd.args(&[
        "--sparse=never",
        "--reflink=always",
        "src_file1",
        "dst_file",
    ])
    .fails();
}

#[cfg(any(target_os = "linux", target_os = "android"))]
#[test]
fn test_cp_reflink_always_override() {
    let scene = TestScenario::new(util_name!());

    const DISK: &str = "disk.img";
    const ROOTDIR: &str = "disk_root/";
    const USERDIR: &str = "dir/";
    const MOUNTPOINT: &str = "mountpoint/";

    let src1_path: &str = &vec![MOUNTPOINT, USERDIR, "src1"].concat();
    let src2_path: &str = &vec![MOUNTPOINT, USERDIR, "src2"].concat();
    let dst_path: &str = &vec![MOUNTPOINT, USERDIR, "dst"].concat();

    scene.fixtures.mkdir(ROOTDIR);
    scene.fixtures.mkdir(&vec![ROOTDIR, USERDIR].concat());

    // Setup:
    // Because neither `mkfs.btrfs` not btrfs `mount` options allow us to have a mountpoint owned
    // by a non-root user, we want the following directory structure:
    //
    // uid  | path
    // ---------------------------
    // user | .
    // root | └── mountpoint
    // user |     └── dir
    // user |         ├── src1
    // user |         └── src2

    scene
        .ccmd("truncate")
        .args(&["-s", "128M", DISK])
        .succeeds();

    if !scene
        .cmd_keepenv("env")
        .args(&["mkfs.btrfs", "--rootdir", ROOTDIR, DISK])
        .run()
        .succeeded()
    {
        print!("Test skipped; couldn't make btrfs disk image");
        return;
    }

    scene.fixtures.mkdir(MOUNTPOINT);

    let mount = scene
        .cmd_keepenv("sudo")
        .args(&["-E", "--non-interactive", "mount", DISK, MOUNTPOINT])
        .run();

    if !mount.succeeded() {
        print!("Test skipped; requires root user");
        return;
    }

    scene.fixtures.make_file(src1_path);
    scene.fixtures.write_bytes(src1_path, &[0x64; 8192]);

    scene.fixtures.make_file(src2_path);
    scene.fixtures.write(src2_path, "other data");

    scene
        .ucmd()
        .args(&["--reflink=always", src1_path, dst_path])
        .succeeds();

    scene
        .ucmd()
        .args(&["--reflink=always", src2_path, dst_path])
        .succeeds();

    scene
        .cmd_keepenv("sudo")
        .args(&["-E", "--non-interactive", "umount", MOUNTPOINT])
        .succeeds();
}

#[test]
fn test_copy_dir_symlink() {
    let (at, mut ucmd) = at_and_ucmd!();
    at.mkdir("dir");
    at.symlink_dir("dir", "dir-link");
    ucmd.args(&["-r", "dir-link", "copy"]).succeeds();
    assert_eq!(at.resolve_link("copy"), "dir");
}

#[test]
#[cfg(not(target_os = "freebsd"))] // FIXME: fix this test for FreeBSD
fn test_copy_dir_with_symlinks() {
    let (at, mut ucmd) = at_and_ucmd!();
    at.mkdir("dir");
    at.make_file("dir/file");

    TestScenario::new("ln")
        .ucmd()
        .arg("-sr")
        .arg(at.subdir.join("dir/file"))
        .arg(at.subdir.join("dir/file-link"))
        .succeeds();

    ucmd.args(&["-r", "dir", "copy"]).succeeds();
    assert_eq!(at.resolve_link("copy/file-link"), "file");
}

#[test]
#[cfg(not(windows))]
fn test_copy_symlink_force() {
    let (at, mut ucmd) = at_and_ucmd!();
    at.touch("file");
    at.symlink_file("file", "file-link");
    at.touch("copy");

    ucmd.args(&["file-link", "copy", "-f", "--no-dereference"])
        .succeeds();
    assert_eq!(at.resolve_link("copy"), "file");
}

#[test]
#[cfg(all(unix, not(target_os = "freebsd")))]
fn test_no_preserve_mode() {
    use std::os::unix::prelude::MetadataExt;

    use uucore::mode::get_umask;

    const PERMS_ALL: u32 = 0o7777;

    let (at, mut ucmd) = at_and_ucmd!();
    at.touch("file");
    set_permissions(at.plus("file"), PermissionsExt::from_mode(PERMS_ALL)).unwrap();
    ucmd.arg("file")
        .arg("dest")
        .succeeds()
        .no_stderr()
        .no_stdout();
    let umask = get_umask();
    // remove sticky bit, setuid and setgid bit; apply umask
    let expected_perms = PERMS_ALL & !0o7000 & !umask;
    assert_eq!(
        at.plus("dest").metadata().unwrap().mode() & 0o7777,
        expected_perms
    );
}

#[test]
#[cfg(all(unix, not(target_os = "freebsd")))]
fn test_preserve_mode() {
    use std::os::unix::prelude::MetadataExt;

    const PERMS_ALL: u32 = 0o7777;

    let (at, mut ucmd) = at_and_ucmd!();
    at.touch("file");
    set_permissions(at.plus("file"), PermissionsExt::from_mode(PERMS_ALL)).unwrap();
    ucmd.arg("file")
        .arg("dest")
        .arg("-p")
        .succeeds()
        .no_stderr()
        .no_stdout();
    assert_eq!(
        at.plus("dest").metadata().unwrap().mode() & 0o7777,
        PERMS_ALL
    );
}

#[test]
fn test_canonicalize_symlink() {
    let (at, mut ucmd) = at_and_ucmd!();
    at.mkdir("dir");
    at.touch("dir/file");
    at.relative_symlink_file("../dir/file", "dir/file-ln");
    ucmd.arg("dir/file-ln")
        .arg(".")
        .succeeds()
        .no_stderr()
        .no_stdout();
}

#[test]
fn test_copy_through_just_created_symlink() {
    for create_t in [true, false] {
        let (at, mut ucmd) = at_and_ucmd!();
        at.mkdir("a");
        at.mkdir("b");
        at.mkdir("c");
        at.relative_symlink_file("../t", "a/1");
        at.touch("b/1");
        at.write("b/1", "hello");
        if create_t {
            at.touch("t");
            at.write("t", "world");
        }
        ucmd.arg("--no-dereference")
            .arg("a/1")
            .arg("b/1")
            .arg("c")
            .fails()
            .stderr_only(if cfg!(not(target_os = "windows")) {
                "cp: will not copy 'b/1' through just-created symlink 'c/1'"
            } else {
                "cp: will not copy 'b/1' through just-created symlink 'c\\1'"
            });
        if create_t {
            assert_eq!(at.read("a/1"), "world");
        }
    }
}

#[test]
fn test_copy_through_dangling_symlink() {
    let (at, mut ucmd) = at_and_ucmd!();
    at.touch("file");
    at.symlink_file("nonexistent", "target");
    ucmd.arg("file")
        .arg("target")
        .fails()
        .stderr_only("cp: not writing through dangling symlink 'target'");
}

#[test]
fn test_copy_through_dangling_symlink_no_dereference() {
    let (at, mut ucmd) = at_and_ucmd!();
    at.symlink_file("no-such-file", "dangle");
    ucmd.arg("-P")
        .arg("dangle")
        .arg("d2")
        .succeeds()
        .no_stderr()
        .no_stdout();
}

/// Test for copying a dangling symbolic link and its permissions.
#[cfg(not(target_os = "freebsd"))] // FIXME: fix this test for FreeBSD
#[test]
fn test_copy_through_dangling_symlink_no_dereference_permissions() {
    let (at, mut ucmd) = at_and_ucmd!();
    //               target name    link name
    at.symlink_file("no-such-file", "dangle");
    // to check if access time and modification time didn't change
    sleep(Duration::from_millis(5000));
    //          don't dereference the link
    //           |    copy permissions, too
    //           |      |    from the link
    //           |      |      |     to new file d2
    //           |      |      |        |
    //           V      V      V        V
    ucmd.args(&["-P", "-p", "dangle", "d2"])
        .succeeds()
        .no_stderr()
        .no_stdout();
    assert!(at.symlink_exists("d2"), "symlink wasn't created");

    // `-p` means `--preserve=mode,ownership,timestamps`
    #[cfg(unix)]
    {
        let metadata1 = at.symlink_metadata("dangle");
        let metadata2 = at.symlink_metadata("d2");
        assert_eq!(metadata1.mode(), metadata2.mode(), "mode is different");
        assert_eq!(metadata1.uid(), metadata2.uid(), "uid is different");
        assert_eq!(metadata1.atime(), metadata2.atime(), "atime is different");
        assert_eq!(
            metadata1.atime_nsec(),
            metadata2.atime_nsec(),
            "atime_nsec is different"
        );
        assert_eq!(metadata1.mtime(), metadata2.mtime(), "mtime is different");
        assert_eq!(
            metadata1.mtime_nsec(),
            metadata2.mtime_nsec(),
            "mtime_nsec is different"
        );
    }
}

#[test]
fn test_copy_through_dangling_symlink_no_dereference_2() {
    let (at, mut ucmd) = at_and_ucmd!();
    at.touch("file");
    at.symlink_file("nonexistent", "target");
    ucmd.args(&["-P", "file", "target"])
        .fails()
        .stderr_only("cp: not writing through dangling symlink 'target'");
}

#[test]
#[cfg(unix)]
fn test_cp_archive_on_nonexistent_file() {
    new_ucmd!()
        .arg("-a")
        .arg(TEST_NONEXISTENT_FILE)
        .arg(TEST_EXISTING_FILE)
        .fails()
        .stderr_only(
            "cp: cannot stat 'nonexistent_file.txt': No such file or directory (os error 2)",
        );
}

#[test]
#[cfg(not(target_os = "android"))]
fn test_cp_link_backup() {
    let (at, mut ucmd) = at_and_ucmd!();
    at.touch("file2");
    ucmd.arg("-l")
        .arg("-b")
        .arg(TEST_HELLO_WORLD_SOURCE)
        .arg("file2")
        .succeeds();

    assert!(at.file_exists("file2~"));
    assert_eq!(at.read("file2"), "Hello, World!\n");
}

#[test]
#[cfg(unix)]
fn test_cp_fifo() {
    let (at, mut ucmd) = at_and_ucmd!();
    at.mkfifo("fifo");
    ucmd.arg("-r")
        .arg("fifo")
        .arg("fifo2")
        .succeeds()
        .no_stderr()
        .no_stdout();
    assert!(at.is_fifo("fifo2"));
}

#[test]
fn test_dir_recursive_copy() {
    let scene = TestScenario::new(util_name!());
    let at = &scene.fixtures;

    at.mkdir("parent1");
    at.mkdir("parent2");
    at.mkdir("parent1/child");
    at.mkdir("parent2/child1");
    at.mkdir("parent2/child1/child2");
    at.mkdir("parent2/child1/child2/child3");

    // case-1: copy parent1 -> parent1: should fail
    scene
        .ucmd()
        .arg("-R")
        .arg("parent1")
        .arg("parent1")
        .fails()
        .stderr_contains("cannot copy a directory");
    // case-2: copy parent1 -> parent1/child should fail
    scene
        .ucmd()
        .arg("-R")
        .arg("parent1")
        .arg("parent1/child")
        .fails()
        .stderr_contains("cannot copy a directory");
    // case-3: copy parent1/child -> parent2 should pass
    scene
        .ucmd()
        .arg("-R")
        .arg("parent1/child")
        .arg("parent2")
        .succeeds();
    // case-4: copy parent2/child1/ -> parent2/child1/child2/child3
    scene
        .ucmd()
        .arg("-R")
        .arg("parent2/child1/")
        .arg("parent2/child1/child2/child3")
        .fails()
        .stderr_contains("cannot copy a directory");
}

#[test]
fn test_cp_dir_vs_file() {
    new_ucmd!()
        .arg("-R")
        .arg(TEST_COPY_FROM_FOLDER)
        .arg(TEST_EXISTING_FILE)
        .fails()
        .stderr_only("cp: cannot overwrite non-directory with directory");
}

#[test]
fn test_cp_overriding_arguments() {
    let s = TestScenario::new(util_name!());
    s.fixtures.touch("file1");
    for (arg1, arg2) in [
        #[cfg(not(windows))]
        ("--remove-destination", "--force"),
        #[cfg(not(windows))]
        ("--force", "--remove-destination"),
        ("--interactive", "--no-clobber"),
        ("--link", "--symbolic-link"),
        #[cfg(not(target_os = "android"))]
        ("--symbolic-link", "--link"),
        ("--dereference", "--no-dereference"),
        ("--no-dereference", "--dereference"),
    ] {
        s.ucmd()
            .arg(arg1)
            .arg(arg2)
            .arg("file1")
            .arg("file2")
            .succeeds();
        s.fixtures.remove("file2");
    }
}

#[test]
fn test_copy_no_dereference_1() {
    let (at, mut ucmd) = at_and_ucmd!();
    at.mkdir("a");
    at.mkdir("b");
    at.touch("a/foo");
    at.write("a/foo", "bar");
    at.relative_symlink_file("../a/foo", "b/foo");
    ucmd.args(&["-P", "a/foo", "b"]).fails();
}

#[test]
fn test_abuse_existing() {
    let (at, mut ucmd) = at_and_ucmd!();
    at.mkdir("a");
    at.mkdir("b");
    at.mkdir("c");
    at.relative_symlink_file("../t", "a/1");
    at.touch("b/1");
    at.write("b/1", "hello");
    at.relative_symlink_file("../t", "c/1");
    at.touch("t");
    at.write("t", "i");
    ucmd.args(&["-dR", "a/1", "b/1", "c"])
        .fails()
        .stderr_contains(format!(
            "will not copy 'b/1' through just-created symlink 'c{}1'",
            if cfg!(windows) { "\\" } else { "/" }
        ));
    assert_eq!(at.read("t"), "i");
}

#[test]
fn test_copy_same_symlink_no_dereference() {
    let (at, mut ucmd) = at_and_ucmd!();
    at.relative_symlink_file("t", "a");
    at.relative_symlink_file("t", "b");
    at.touch("t");
    ucmd.args(&["-d", "a", "b"]).succeeds();
}

#[test]
fn test_copy_same_symlink_no_dereference_dangling() {
    let (at, mut ucmd) = at_and_ucmd!();
    at.relative_symlink_file("t", "a");
    at.relative_symlink_file("t", "b");
    ucmd.args(&["-d", "a", "b"]).succeeds();
}

#[test]
#[ignore = "issue #3332"]
fn test_cp_parents_2() {
    let (at, mut ucmd) = at_and_ucmd!();
    at.mkdir_all("a/b");
    at.touch("a/b/c");
    at.mkdir("d");
    ucmd.args(&["--verbose", "-a", "--parents", "a/b/c", "d"])
        .succeeds()
        .stdout_is(format!(
            "{} -> {}\n{} -> {}\n{} -> {}\n",
            "a",
            path_concat!("d", "a"),
            path_concat!("a", "b"),
            path_concat!("d", "a", "b"),
            path_concat!("a", "b", "c").quote(),
            path_concat!("d", "a", "b", "c").quote()
        ));
    assert!(at.file_exists("d/a/b/c"));
}

#[test]
#[ignore = "issue #3332"]
fn test_cp_parents_2_link() {
    let (at, mut ucmd) = at_and_ucmd!();
    at.mkdir_all("a/b");
    at.touch("a/b/c");
    at.mkdir("d");
    at.relative_symlink_file("b", "a/link");
    ucmd.args(&["--verbose", "-a", "--parents", "a/link/c", "d"])
        .succeeds()
        .stdout_is(format!(
            "{} -> {}\n{} -> {}\n{} -> {}\n",
            "a",
            path_concat!("d", "a"),
            path_concat!("a", "link"),
            path_concat!("d", "a", "link"),
            path_concat!("a", "link", "c").quote(),
            path_concat!("d", "a", "link", "c").quote()
        ));
    assert!(at.dir_exists("d/a/link") && !at.symlink_exists("d/a/link"));
    assert!(at.file_exists("d/a/link/c"));
}

#[test]
fn test_cp_copy_symlink_contents_recursive() {
    let (at, mut ucmd) = at_and_ucmd!();
    at.mkdir("src-dir");
    at.mkdir("dest-dir");
    at.touch("f");
    at.write("f", "f");
    at.relative_symlink_file("f", "slink");
    at.relative_symlink_file("no-file", &path_concat!("src-dir", "slink"));
    ucmd.args(&["-H", "-R", "slink", "src-dir", "dest-dir"])
        .succeeds();
    assert!(at.dir_exists("src-dir"));
    assert!(at.dir_exists("dest-dir"));
    assert!(at.dir_exists(&path_concat!("dest-dir", "src-dir")));
    let regular_file = path_concat!("dest-dir", "slink");
    assert!(!at.symlink_exists(&regular_file) && at.file_exists(&regular_file));
    assert_eq!(at.read(&regular_file), "f");
}

#[test]
fn test_cp_mode_symlink() {
    for from in ["file", "slink", "slink2"] {
        let (at, mut ucmd) = at_and_ucmd!();
        at.touch("file");
        at.write("file", "f");
        at.relative_symlink_file("file", "slink");
        at.relative_symlink_file("slink", "slink2");
        ucmd.args(&["-s", "-L", from, "z"]).succeeds();
        assert!(at.symlink_exists("z"));
        assert_eq!(at.read_symlink("z"), from);
    }
}

// Android doesn't allow creating hard links
#[cfg(not(target_os = "android"))]
#[test]
fn test_cp_mode_hardlink() {
    for from in ["file", "slink", "slink2"] {
        let (at, mut ucmd) = at_and_ucmd!();
        at.touch("file");
        at.write("file", "f");
        at.relative_symlink_file("file", "slink");
        at.relative_symlink_file("slink", "slink2");
        ucmd.args(&["--link", "-L", from, "z"]).succeeds();
        assert!(at.file_exists("z") && !at.symlink_exists("z"));
        assert_eq!(at.read("z"), "f");
        // checking that it's the same hard link
        at.append("z", "g");
        assert_eq!(at.read("file"), "fg");
    }
}

// Android doesn't allow creating hard links
#[cfg(not(target_os = "android"))]
#[test]
fn test_cp_mode_hardlink_no_dereference() {
    let (at, mut ucmd) = at_and_ucmd!();
    at.touch("file");
    at.write("file", "f");
    at.relative_symlink_file("file", "slink");
    at.relative_symlink_file("slink", "slink2");
    ucmd.args(&["--link", "-P", "slink2", "z"]).succeeds();
    assert!(at.symlink_exists("z"));
    assert_eq!(at.read_symlink("z"), "slink");
}

<<<<<<< HEAD
#[test]
fn test_remove_destination_symbolic_link_loop() {
    let (at, mut ucmd) = at_and_ucmd!();
    at.symlink_file("loop", "loop");
    at.plus("loop");
    at.touch("f");
    ucmd.args(&["--remove-destination", "f", "loop"])
        .succeeds()
        .no_stdout()
        .no_stderr();
    assert!(at.file_exists("loop"));
=======
/// Test that copying a directory to itself is disallowed.
#[test]
fn test_copy_directory_to_itself_disallowed() {
    let (at, mut ucmd) = at_and_ucmd!();
    at.mkdir("d");
    #[cfg(not(windows))]
    let expected = "cp: cannot copy a directory, 'd', into itself, 'd/d'";
    #[cfg(windows)]
    let expected = "cp: cannot copy a directory, 'd', into itself, 'd\\d'";
    ucmd.args(&["-R", "d", "d"]).fails().stderr_only(expected);
}

/// Test that copying a nested directory to itself is disallowed.
#[test]
fn test_copy_nested_directory_to_itself_disallowed() {
    let (at, mut ucmd) = at_and_ucmd!();
    at.mkdir("a");
    at.mkdir("a/b");
    at.mkdir("a/b/c");
    #[cfg(not(windows))]
    let expected = "cp: cannot copy a directory, 'a/b', into itself, 'a/b/c/b'";
    #[cfg(windows)]
    let expected = "cp: cannot copy a directory, 'a/b', into itself, 'a/b/c\\b'";
    ucmd.args(&["-R", "a/b", "a/b/c"])
        .fails()
        .stderr_only(expected);
>>>>>>> 6b36a266
}<|MERGE_RESOLUTION|>--- conflicted
+++ resolved
@@ -2096,7 +2096,6 @@
     assert_eq!(at.read_symlink("z"), "slink");
 }
 
-<<<<<<< HEAD
 #[test]
 fn test_remove_destination_symbolic_link_loop() {
     let (at, mut ucmd) = at_and_ucmd!();
@@ -2108,7 +2107,8 @@
         .no_stdout()
         .no_stderr();
     assert!(at.file_exists("loop"));
-=======
+}
+
 /// Test that copying a directory to itself is disallowed.
 #[test]
 fn test_copy_directory_to_itself_disallowed() {
@@ -2135,5 +2135,4 @@
     ucmd.args(&["-R", "a/b", "a/b/c"])
         .fails()
         .stderr_only(expected);
->>>>>>> 6b36a266
 }