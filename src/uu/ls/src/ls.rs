--- conflicted
+++ resolved
@@ -1682,36 +1682,6 @@
     }
 }
 
-<<<<<<< HEAD
-fn display_file_type(file_type: FileType) -> char {
-    if file_type.is_dir() {
-        'd'
-    } else if file_type.is_symlink() {
-        'l'
-    } else {
-        #[cfg(unix)]
-        {
-            if file_type.is_block_device() {
-                'b'
-            } else if file_type.is_char_device() {
-                'c'
-            } else if file_type.is_fifo() {
-                'p'
-            } else if file_type.is_socket() {
-                's'
-            } else if file_type.is_file() {
-                '-'
-            } else {
-                '?'
-            }
-        }
-        #[cfg(not(unix))]
-        '-'
-    }
-}
-
-=======
->>>>>>> 2ff9cc65
 #[cfg(unix)]
 fn file_is_executable(md: &Metadata) -> bool {
     // Mode always returns u32, but the flags might not be, based on the platform
