[package]
name = "uu_uniq"
version = "0.0.14"
authors = ["uutils developers"]
license = "MIT"
description = "uniq ~ (uutils) filter identical adjacent lines from input"

homepage = "https://github.com/uutils/coreutils"
repository = "https://github.com/uutils/coreutils/tree/main/src/uu/uniq"
keywords = ["coreutils", "uutils", "cross-platform", "cli", "utility"]
categories = ["command-line-utilities"]
edition = "2021"

[lib]
path = "src/uniq.rs"

[dependencies]
clap = { version = "3.1", features = ["wrap_help", "cargo"] }
<<<<<<< HEAD
strum = "0.24.0"
strum_macros = "0.24.1"
=======
strum = "0.24.1"
strum_macros = "0.24.0"
>>>>>>> a4ce3011
uucore = { version=">=0.0.11", package="uucore", path="../../uucore" }

[[bin]]
name = "uniq"
path = "src/main.rs"<|MERGE_RESOLUTION|>--- conflicted
+++ resolved
@@ -16,13 +16,8 @@
 
 [dependencies]
 clap = { version = "3.1", features = ["wrap_help", "cargo"] }
-<<<<<<< HEAD
-strum = "0.24.0"
+strum = "0.24.1"
 strum_macros = "0.24.1"
-=======
-strum = "0.24.1"
-strum_macros = "0.24.0"
->>>>>>> a4ce3011
 uucore = { version=">=0.0.11", package="uucore", path="../../uucore" }
 
 [[bin]]
